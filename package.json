{
  "name": "observablehq-file-attachments",
  "version": "0.1.0",
  "description": "Library to handle ObservableHQ's file attachments more flexibly, and to support virtual of them.",
  "main": "lib/cjs/index.js",
  "module": "lib/esm/index.js",
  "browser": "lib/umd/index.js",
  "jsdelivr": "lib/umd/index.js",
  "unpkg": "lib/umd/index.js",
  "types": "lib/esm/index.d.ts",
  "scripts": {
    "prebuild:config": "tsc --project config/tsconfig.json",
    "build:config": "",
    "prebuild:devtools": "npm run build:config",
    "build:devtools": "tsc --project devtools/tsconfig.json",
    "pretest": "tsc --project src/__tests__ && npm run build:config",
    "test": "jest",
    "prebuild": "npm run build:devtools",
    "build": "rollup -c",
    "postbuild": "npm run build:docs",
    "watch": "NODE_ENV=development rollup -c --watch",
    "clean": "rm -rf build lib docs",
    "prepublishOnly": "NODE_ENV=production npm run build",
    "prebuild:docs": "npm install",
    "build:docs": "GRAPHVIZ_DOT=\"$(which dot)\" typedoc --out build/docs/api src/",
    "preserve": "npm run build:devtools",
    "serve": "npx serve -l tcp://0.0.0.0:5111",
    "predocs": "npm run build:config && npm run build:docs",
    "docs": "NODE_ENV=development SERVE=true SERVE_DOC=true rollup -c",
    "prewatch": "npm run build:devtools"
  },
  "bin": {},
  "repository": {
    "type": "git",
    "url": "git+https://github.com/BobKerns/observablehq-file-attachments.git"
  },
  "keywords": [
    "template",
    "node",
    "typescript",
    "javascript",
    "rollup",
    "observablehq",
    "FileAttachment",
    "virtual filesystem"
  ],
  "author": "Bob Kerns",
  "license": "MIT",
  "bugs": {
    "url": "https://github.com/BobKerns/observablehq-file-attachments/issues"
  },
  "homepage": "https://github.com/BobKerns/observablehq-file-attachments#readme",
  "dependencies": {
    "@types/base64-js": "^1.3.0",
    "base64-js": "^1.5.1",
    "d3-dsv": "^2.0.0"
  },
  "devDependencies": {
    "@rollup/plugin-commonjs": "^17.1.0",
    "@rollup/plugin-node-resolve": "^11.2.0",
    "@types/jest": "^26.0.20",
    "@types/ramda": "^0.27.38",
    "jest": "^26.6.3",
    "jest-mock-proxy": "^3.0.0",
    "mermaid": "^8.9.2",
    "ramda": "^0.27.1",
<<<<<<< HEAD
    "rollup": "^2.41.1",
=======
    "rollup": "^2.41.2",
>>>>>>> 4ce1872b
    "rollup-plugin-external-globals": "^0.6.1",
    "rollup-plugin-serve": "^1.1.0",
    "rollup-plugin-terser": "^7.0.2",
    "rollup-plugin-typescript2": "^0.29.0",
    "rollup-plugin-visualizer": "^4.2.0",
    "serve": "^11.3.2",
    "ts-jest": "^26.5.3",
    "typedoc": "^0.20.30",
    "typedoc-plugin-mermaid": "^1.3.0",
    "typedoc-plugin-npm-externals": "^1.0.0",
    "typescript": "^4.2.3",
    "wcsize": "^1.0.0"
  }
}<|MERGE_RESOLUTION|>--- conflicted
+++ resolved
@@ -64,11 +64,7 @@
     "jest-mock-proxy": "^3.0.0",
     "mermaid": "^8.9.2",
     "ramda": "^0.27.1",
-<<<<<<< HEAD
-    "rollup": "^2.41.1",
-=======
     "rollup": "^2.41.2",
->>>>>>> 4ce1872b
     "rollup-plugin-external-globals": "^0.6.1",
     "rollup-plugin-serve": "^1.1.0",
     "rollup-plugin-terser": "^7.0.2",
