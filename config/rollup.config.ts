--- conflicted
+++ resolved
@@ -125,12 +125,8 @@
         }),
         typescript({
              tsconfig: 'src/tsconfig.json',
-<<<<<<< HEAD
              include: "*.ts",
-=======
-             include: "src/*.ts",
              objectHashIgnoreUnknownHack: true,
->>>>>>> db667aac
              verbosity: 1,
              cacheRoot: "./build/rts2-cache",
              // false = Put the declaration files into the regular output in lib/
